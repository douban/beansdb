/*
 *  Beansdb - A high available distributed key-value storage system:
 *
 *      http://beansdb.googlecode.com
 *
 *  Copyright 2009 Douban Inc.  All rights reserved.
 *
 *  Use and distribution licensed under the BSD license.  See
 *  the LICENSE file for full text.
 *
 *  Authors:
 *      Davies Liu <davies.liu@gmail.com>
 *      Hurricane Lee <hurricane1026@gmail.com>
 */

#include <stdio.h>
#include <errno.h>
#include <stdlib.h>
#include <string.h>
#include <assert.h>
#include <pthread.h>
#include <fcntl.h>
#include <ctype.h>

#include "fnv1a.h"
#include "htree.h"
#include "codec.h"
#include "const.h"
#include "log.h"

const int MAX_KEY_LENGTH = 200;
const int BUCKET_SIZE = 16;
const int SPLIT_LIMIT = 64;
const int MAX_DEPTH = 8;
static const long long g_index[] = {0, 1, 17, 273, 4369, 69905, 1118481, 17895697, 286331153, 4581298449L};

const char VERSION[] = "HTREE001";

#define max(a,b) ((a)>(b)?(a):(b))
#define INDEX(it) (0x0f & (keyhash >> ((7 - node->depth - tree->depth) * 4)))
#define KEYLENGTH(it) ((it)->length-sizeof(Item)+ITEM_PADDING)
#define HASH(it) ((it)->hash * ((it)->ver>0))

typedef struct t_data Data;
struct t_data
{
    int size;
    int used;
    int count;
    Item head[0];
};

typedef struct t_node Node;
struct t_node
{
    uint16_t is_node:1;
    uint16_t valid:1;
    uint16_t depth:4;
    uint16_t flag:9;
    uint16_t hash;
    uint32_t count;
    Data *data;
};

struct t_hash_tree
{
    int depth;
    int pos;
    int height;
    Node *root;
    Codec *dc;
    pthread_mutex_t lock;
    char buf[512];
};


// forward dec
static void add_item(HTree *tree, Node *node, Item *it, uint32_t keyhash, bool enlarge);
static void remove_item(HTree *tree, Node *node, Item *it, uint32_t keyhash);
static void split_node(HTree *tree, Node *node);
static void merge_node(HTree *tree, Node *node);
static void update_node(HTree *tree, Node *node);

static inline uint32_t get_pos(HTree *tree, Node *node)
{
    return (node - tree->root) - g_index[(int)node->depth];
}

static inline Node *get_child(HTree *tree, Node *node, int b)
{
    int i = g_index[node->depth + 1] + (get_pos(tree, node) << 4) + b;
    return tree->root + i;
}

static inline Data* get_data(Node *node)
{
    return node->data;
}

static inline void set_data(Node *node, Data *data)
{
    if (data != node->data)
    {
        if (node->data) free(node->data);
        node->data = data;
    }
}

static inline uint32_t key_hash(HTree *tree, Item* it)
{
    char buf[MAX_KEY_LENGTH];
    int n = dc_decode(tree->dc, buf, MAX_KEY_LENGTH, it->key, KEYLENGTH(it));
    return fnv1a(buf, n);
}

static Item* create_item(HTree *tree, const char* key, int len, uint32_t pos, uint16_t hash, int32_t ver)
{
    Item *it = (Item*)tree->buf;
    it->pos = pos;
    it->ver = ver;
    it->hash = hash;
    int n = dc_encode(tree->dc, it->key, 512 - (sizeof(Item) - ITEM_PADDING) , key, len);
    it->length = sizeof(Item) + n - ITEM_PADDING;
    return it;
}

static void enlarge_pool(HTree *tree)
{
    int i;
    int old_size = g_index[tree->height];
    int new_size = g_index[tree->height + 1];

    tree->root = (Node*)safe_realloc(tree->root, sizeof(Node) * new_size);
    memset(tree->root + old_size, 0, sizeof(Node) * (new_size - old_size));
    for (i=old_size; i<new_size; i++)
    {
        tree->root[i].depth = tree->height;
    }

    tree->height ++;
}

static void clear(Node *node)
{
    Data* data = (Data*)safe_malloc(64);
    data->size = 64;
    data->used = sizeof(Data);
    data->count = 0;
    set_data(node, data);

    node->is_node = 0;
    node->valid = 1;
    node->count = 0;
    node->hash = 0;
}

static void add_item(HTree *tree, Node *node, Item *it, uint32_t keyhash, bool enlarge)
{
    while (node->is_node)
    {
        node->valid = 0;
        node = get_child(tree, node, INDEX(it));
    }

    Data *data = get_data(node);
    Item *p = data->head;
    int i;
    for (i=0; i<data->count; ++i)
    {
        if (it->length == p->length &&
                memcmp(it->key, p->key, KEYLENGTH(it)) == 0)
        {
            node->hash += (HASH(it) - HASH(p)) * keyhash;
            node->count += (it->ver > 0);
            node->count -= (p->ver > 0);
            memcpy(p, it, sizeof(Item)); // safe
            return;
        }
        p = (Item*)((char*)p + p->length);
    }

    if (data->size < data->used + it->length)
    {
        int size = max(data->used + it->length, data->size + 64);
        int pos = (char*)p - (char*)data;
        Data *new_data = (Data*)safe_malloc(size);
        safe_memcpy(new_data, size, data, data->used);
        data = new_data;
        set_data(node, data);
        data->size = size;
        p = (Item *)((char*)data + pos);
    }

    safe_memcpy(p, data->size - data->used, it, it->length);
    data->count++;
    data->used += it->length;
    node->count += (it->ver > 0);
    node->hash += keyhash * HASH(it);

    if (node->count > SPLIT_LIMIT)
    {
        if (node->depth == tree->height - 1)
        {
            if (enlarge && node->count > SPLIT_LIMIT * 4)
            {
                int pos = node - tree->root;
                enlarge_pool(tree);
                node = tree->root + pos; // reload
                split_node(tree, node);
            }
        }
        else
        {
            split_node(tree, node);
        }
    }
}

static void split_node(HTree *tree, Node *node)
{
    Node *child = get_child(tree, node, 0);
    int i;
    for (i=0; i<BUCKET_SIZE; ++i)
    {
        clear(child + i);
    }

    Data *data = get_data(node);
    Item *it = data->head;
    for (i=0; i < data->count; ++i)
    {
        int32_t keyhash = key_hash(tree, it);
        add_item(tree, child + INDEX(it), it, keyhash, false);
        it = (Item*)((char*)it + it->length);
    }

    set_data(node, NULL);

    node->is_node = 1;
    node->valid = 0;
}

static void remove_item(HTree *tree, Node *node, Item *it, uint32_t keyhash)
{
    while (node->is_node)
    {
        node->valid = 0;
        node = get_child(tree, node, INDEX(it));
    }

    Data *data = get_data(node);
    if (data->count == 0) return ;
    Item *p = data->head;
    int i;
    for (i=0; i < data->count; ++i)
    {
        if (it->length == p->length &&
                memcmp(it->key, p->key, KEYLENGTH(it)) == 0)
        {
            data->count--;
            data->used -= p->length;
            node->count -= p->ver > 0;
            node->hash -= keyhash * HASH(p);
            memmove(p, (char*)p + p->length,
                    data->size - ((char*)p - (char*)data) - p->length);
            set_data(node, data);
            return;
        }
        p = (Item*)((char*)p + p->length);
    }
}

static void merge_node(HTree *tree, Node *node)
{
    clear(node);

    Node* child = get_child(tree, node, 0);
    int i, j;
    for (i=0; i<BUCKET_SIZE; i++)
    {
        Data *data = get_data(child+i);
        Item *it = data->head;
<<<<<<< HEAD
        int count = (child+i)->count;
        for (j=0; j < count; j++)
        {
            if (it->ver > 0)
            {
=======
        for (j=0; j < data->count; j++){
            if (it->ver > 0) {
>>>>>>> 370bc3e6
                add_item(tree, node, it, key_hash(tree, it), false);
            } // drop deleted items, ver < 0
            it = (Item*)((char*)it + it->length);
        }
        clear(child + i);
    }
}

static void update_node(HTree *tree, Node *node)
{
    if (node->valid) return ;

    int i;
    node->hash = 0;
    if (node->is_node)
    {
        Node *child = get_child(tree, node, 0);
        node->count = 0;
        for (i=0; i<BUCKET_SIZE; i++)
        {
            update_node(tree, child+i);
            node->count += child[i].count;
        }
        for (i=0; i<BUCKET_SIZE; i++)
        {
            if (node->count > SPLIT_LIMIT * 4)
            {
                node->hash *= 97;
            }
            node->hash += child[i].hash;
        }
    }
    node->valid = 1;

    // merge nodes
    if (node->count <= SPLIT_LIMIT)
    {
        merge_node(tree, node);
    }
}

static Item* get_item_hash(HTree* tree, Node* node, Item* it, uint32_t keyhash)
{
    while (node->is_node)
    {
        node = get_child(tree, node, INDEX(it));
    }

    Data *data = get_data(node);
    Item *p = data->head, *r = NULL;
    int i;
    for (i=0; i<data->count; i++)
    {
        if (it->length == p->length &&
                memcmp(it->key, p->key, KEYLENGTH(it)) == 0)
        {
            r = p;
            break;
        }
        p = (Item*)((char*)p + p->length);
    }
    return r;
}

static inline int hex2int(char b)
{
    if (('0'<=b && b<='9') || ('a'<=b && b<='f'))
    {
        return (b>='a') ?  (b-'a'+10) : (b-'0');
    }
    else
    {
        return -1;
    }
}

static uint16_t get_node_hash(HTree* tree, Node* node, const char* dir,
                              unsigned int *count)
{
    if (node->is_node && strlen(dir) > 0)
    {
        char i = hex2int(dir[0]);
        if (i >= 0)
        {
            return get_node_hash(tree, get_child(tree, node, i), dir+1, count);
        }
        else
        {
            if(count) *count = 0;
            return 0;
        }
    }
    update_node(tree, node);
    if (count) *count = node->count;
    return node->hash;
}

static char* list_dir(HTree *tree, Node* node, const char* dir, const char* prefix)
{
    int dlen = strlen(dir);
    while (node->is_node && dlen > 0)
    {
        int b = hex2int(dir[0]);
        if (b >= 0 && b < BUCKET_SIZE)
        {
            node = get_child(tree, node, b);
            ++dir;
            --dlen;
        }
        else
        {
            return NULL;
        }
    }

    int bsize = 4096;
    char *buf = (char*)safe_malloc(bsize);
    memset(buf, 0, bsize);
    int n = 0, i;
    if (node->is_node)
    {
        update_node(tree, node);

        Node *child = get_child(tree, node, 0);
        if (node->count > 100000 || (prefix == NULL && node->count > SPLIT_LIMIT * 4))
        {
            for (i=0; i<BUCKET_SIZE; i++)
            {
                Node *t = child + i;
                n += safe_snprintf(buf + n, bsize - n, "%x/ %u %u\n",
                              i, t->hash, t->count);
            }
        }
        else
        {
            for (i=0; i<BUCKET_SIZE; i++)
            {
                char *r = list_dir(tree, child + i, "", prefix);
                int rl = strlen(r) + 1;
                if (bsize - n < rl)
                {
                    bsize += rl;
                    buf = (char*)safe_realloc(buf, bsize);
                }
                n += safe_snprintf(buf + n, bsize - n, "%s", r);
                free(r);
            }
        }
    }
    else
    {
        Data *data = get_data(node);
        Item *it = data->head;
        char pbuf[20], key[255];
        int prefix_len = 0;
        if (prefix != NULL) prefix_len = strlen(prefix);
        for (i=0; i<data->count; i++, it = (Item*)((char*)it + it->length))
        {
            if (dlen > 0)
            {
                safe_snprintf(pbuf, 20, "%08x", key_hash(tree, it));
                if (memcmp(pbuf + tree->depth + node->depth, dir, dlen) != 0)
                {
                    continue;
                }
            }
            int l = dc_decode(tree->dc, key, 255, it->key, KEYLENGTH(it));
            if (prefix == NULL || (l >= prefix_len && strncmp(key, prefix, prefix_len) == 0))
            {
                n += safe_snprintf(buf + n, bsize - n, "%s %u %d\n", key, it->hash, it->ver);
                if (bsize - n < 200)
                {
                    bsize *= 2;
                    buf = (char*)safe_realloc(buf, bsize);
                }
            }
        }
    }
    return buf;
}

static void visit_node(HTree *tree, Node* node, fun_visitor visitor, void* param)
{
    int i;
    if (node->is_node)
    {
        Node *child = get_child(tree, node, 0);
        for (i=0; i<BUCKET_SIZE; i++)
        {
            visit_node(tree, child+i, visitor, param);
        }
    }
    else
    {
        Data *data = get_data(node);
        Item *p = data->head;
        Item *it = (Item*)tree->buf;
        int buf_size = 512;
        int decode_len;
        for (i=0; i<data->count; i++)
        {
            safe_memcpy(it, buf_size, p, sizeof(Item));
            buf_size -= (sizeof(Item) - ITEM_PADDING);
            decode_len = dc_decode(tree->dc, it->key, buf_size, p->key, KEYLENGTH(p));
            buf_size -= decode_len;
            it->length = sizeof(Item) + strlen(it->key) - ITEM_PADDING;
            visitor(it, param);
            p = (Item*)((char*)p + p->length);
        }
    }
}

/*
 * API
 */

HTree* ht_new(int depth, int pos)
{
    HTree *tree = (HTree*)safe_malloc(sizeof(HTree));
    /*if (!tree) return NULL;*/
    memset(tree, 0, sizeof(HTree));
    tree->depth = depth;
    tree->pos = pos;
    tree->height = 1;

    int pool_size = g_index[tree->height];
    Node *root = (Node*)safe_malloc(sizeof(Node) * pool_size);
/*
 *
 *    if (!root)
 *    {
 *        free(tree);
 *        return NULL;
 *    }
 *
 */
    memset(root, 0, sizeof(Node) * pool_size);

    // init depth
    int i,j;
    for (i=0; i<tree->height; i++)
    {
        for (j=g_index[i]; j<g_index[i+1]; j++)
        {
            root[j].depth = i;
        }
    }

    tree->root = root;
    clear(tree->root);

    tree->dc = dc_new();
    pthread_mutex_init(&tree->lock, NULL);

    return tree;
}

HTree* ht_open(int depth, int pos, const char *path)
{
    char version[sizeof(VERSION)+1] = {0};
    HTree *tree = NULL;
    Node *root = NULL;
    int pool_used = 0;
    char *buf = NULL;

    FILE *f = fopen(path, "rb");
    if (f == NULL)
    {
        log_error("open %s failed", path);
        return NULL;
    }

    if (fread(version, sizeof(VERSION), 1, f) != 1
            || memcmp(version, VERSION, sizeof(VERSION)) != 0)
    {
        log_error("the version %s is not expected", version);
        fclose(f);
        return NULL;
    }

    off_t fsize = 0;
    if (fread(&fsize, sizeof(fsize), 1, f) != 1 ||
            fseeko(f, 0, 2) != 0 || ftello(f) != fsize)
    {
        log_error("the size %lld is not expected", fsize);
        fclose(f);
        return NULL;
    }
    fseeko(f, sizeof(VERSION) + sizeof(off_t), 0);
#if _XOPEN_SOURCE >= 600 || _POSIX_C_SOURCE >= 200112L
    if (posix_fadvise(fileno(f), 0, fsize, POSIX_FADV_SEQUENTIAL) != 0)
    {
        log_error("posix_favise() failed");
    }
#endif

    tree = (HTree*)safe_malloc(sizeof(HTree));
/*
 *
 *    if (!tree)
 *    {
 *        fclose(f);
 *        return NULL;
 *    }
 *
 */
    memset(tree, 0, sizeof(HTree));
    tree->depth = depth;
    tree->pos = pos;

    if (fread(&tree->height, sizeof(int), 1, f) != 1 ||
            tree->height + depth < 0 || tree->height + depth > 9)
    {
        log_error("invalid height: %d", tree->height);
        goto FAIL;
    }

    int pool_size = g_index[tree->height];
    int psize = sizeof(Node) * pool_size;
    root = (Node*)safe_malloc(psize);
/*
 *
 *    if (!root)
 *    {
 *        goto FAIL;
 *    }
 *
 */
    if (fread(root, psize, 1, f) != 1)
    {
        goto FAIL;
    }
    tree->root = root;

    // load Data
    int i,size = 0;
    Data *data;
    for (i=0; i<pool_size; i++)
    {
        if(fread(&size, sizeof(int), 1, f) != 1)
        {
            goto FAIL;
        }
        if (size > 0)
        {
            data = (Data*)safe_malloc(size);
            if (fread(data, size, 1, f) != 1)
            {
                goto FAIL;
            }
            if (data->used != size)
            {
                log_error("broken data: %d != %d", data->used, size);
                goto FAIL;
            }
            data->size = size;
        }
        else if (size == 0)
        {
            data = NULL;
        }
        else
        {
            log_error("unexpected size: %d", size);
            goto FAIL;
        }
        tree->root[i].data = data;
        pool_used ++;
    }

    // load Codec
    if (fread(&size, sizeof(int), 1, f) != 1
            || size < 0 || size > (10<<20))
    {
        log_error("bad codec size: %d", size);
        goto FAIL;
    }
    buf = (char*)safe_malloc(size);
    if (fread(buf, size, 1, f) != 1)
    {
        log_error("read codec failed");
        goto FAIL;
    }
    tree->dc = dc_new();
    if (dc_load(tree->dc, buf, size) != 0)
    {
        log_error("load codec failed");
        goto FAIL;
    }
    free(buf);
    fclose(f);

    pthread_mutex_init(&tree->lock, NULL);

    return tree;

FAIL:
    if (tree->dc) dc_destroy(tree->dc);
    if (buf) free(buf);
    if (root)
    {
        for (i=0; i<pool_used; i++)
        {
            if (root[i].data) free(root[i].data);
        }
        free(root);
    }
    free(tree);
    fclose(f);
    return NULL;
}

int ht_save(HTree *tree, const char *path)
{
    if (!tree || !path) return -1;

    char tmp[MAX_PATH_LEN];
    safe_snprintf(tmp, MAX_PATH_LEN, "%s.tmp", path);

    FILE *f = fopen(tmp, "wb");
    if (f == NULL)
    {
        log_error("open %s failed", tmp);
        return -1;
    }

    off_t pos = 0;
    if (fwrite(VERSION, sizeof(VERSION), 1, f) != 1 ||
            fwrite(&pos, sizeof(off_t), 1, f) != 1)
    {
        log_error("write version failed");
        fclose(f);
        return -1;
    }

    pthread_mutex_lock(&tree->lock);

    int pool_size = g_index[tree->height];
    if (fwrite(&tree->height, sizeof(int), 1, f) != 1 ||
            fwrite(tree->root, sizeof(Node) * pool_size, 1, f) != 1 )
    {
        log_error("write nodes failed");
        fclose(f);
        return -1;
    }

    int i, zero = 0;
    for (i=0; i<pool_size; i++)
    {
        Data *data= tree->root[i].data;
        if (data)
        {
            if (fwrite(&data->used, sizeof(int), 1, f) != 1
                    || fwrite(data, data->used, 1, f) != 1)
            {
                fclose(f);
                return -1;
            }
        }
        else
        {
            if (fwrite(&zero, sizeof(int), 1, f) != 1)
            {
                fclose(f);
                return -1;
            }
        }
    }

    int s = dc_size(tree->dc);
    char *buf = (char*)safe_malloc(s + sizeof(int));
    *(int*)buf = s;
    if (dc_dump(tree->dc, buf + sizeof(int), s) != s)
    {
        log_error("dump Codec failed");
        free(buf);
        fclose(f);
        return -1;
    }
    if (fwrite(buf, s + sizeof(int), 1, f) != 1)
    {
        log_error("write Codec failed");
        free(buf);
        fclose(f);
        return -1;
    }
    free(buf);

    pos = ftello(f);
    fseeko(f, sizeof(VERSION), 0);
    if (fwrite(&pos, sizeof(off_t), 1, f) != 1)
    {
        log_error("write size failed");
        fclose(f);
        return -1;
    }

    pthread_mutex_unlock(&tree->lock);

    fclose(f);
    rename(tmp, path);

    return 0;
}

void ht_destroy(HTree *tree)
{
    if (!tree) return;

    pthread_mutex_lock(&tree->lock);

    dc_destroy(tree->dc);

    int i;
    int pool_size = g_index[tree->height];
    for(i=0; i<pool_size; i++)
    {
        if (tree->root[i].data) free(tree->root[i].data);
    }
    free(tree->root);
    free(tree);
}

static inline uint32_t keyhash(const char *s, int len)
{
    return fnv1a(s, len);
}

bool check_key(HTree *tree, const char* key, int len)
{
    if (!tree || !key) return false;
    if (len == 0 || len > MAX_KEY_LENGTH)
    {
        log_error("bad key len=%d", len);
        return false;
    }
    if (key[0]<=' ')
    {
        log_error("bad key len=%d %x", len, key[0]);
        return false;
    }
    int k;
    for (k=0; k<len; k++)
    {
        if (isspace(key[k]) || iscntrl(key[k]))
        {
            log_error("bad key len=%d %s", len, key);
            return false;
        }
    }

    uint32_t h = keyhash(key, len);
    if (tree->depth > 0 && h >> ((8-tree->depth)*4) != (unsigned int)(tree->pos))
    {
        log_error("key %s (#%x) should not in this tree (%d:%0x)", key, h >> ((8-tree->depth)*4), tree->depth, tree->pos);
        return false;
    }

    return true;
}

void ht_add2(HTree *tree, const char* key, int len, uint32_t pos, uint16_t hash, int32_t ver)
{
    if (!check_key(tree, key, len)) return;
    Item *it = create_item(tree, key, len, pos, hash, ver);
    add_item(tree, tree->root, it, keyhash(key, len), true);
}

void ht_add(HTree *tree, const char* key, uint32_t pos, uint16_t hash, int32_t ver)
{
    pthread_mutex_lock(&tree->lock);
    ht_add2(tree, key, strlen(key), pos, hash, ver);
    pthread_mutex_unlock(&tree->lock);
}

void ht_remove2(HTree* tree, const char *key, int len)
{
    if (!check_key(tree, key, len)) return;
    Item *it = create_item(tree, key, len, 0, 0, 0);
    remove_item(tree, tree->root, it, keyhash(key, len));
}

void ht_remove(HTree* tree, const char *key)
{
    pthread_mutex_lock(&tree->lock);
    ht_remove2(tree, key, strlen(key));
    pthread_mutex_unlock(&tree->lock);
}

Item* ht_get2(HTree* tree, const char* key, int len)
{
    if (!check_key(tree, key, len)) return NULL;

    pthread_mutex_lock(&tree->lock);
    Item *it = create_item(tree, key, len, 0, 0, 0);
    Item *r = get_item_hash(tree, tree->root, it, keyhash(key, len));
    if (r != NULL)
    {
        Item *rr = (Item*)safe_malloc(sizeof(Item) + len);
        memcpy(rr, r, sizeof(Item)); // safe
        memcpy(rr->key, key, len);  // safe
        rr->key[len] = 0; // c-str
        r = rr; // r is in node->Data block
    }
    pthread_mutex_unlock(&tree->lock);
    return r;
}

Item* ht_get(HTree* tree, const char* key)
{
    return ht_get2(tree, key, strlen(key));
}

uint32_t ht_get_hash(HTree* tree, const char* key, unsigned int* count)
{
    if (!tree || !key || key[0] != '@')
    {
        if(count) *count = 0;
        return 0;
    }

    uint32_t hash = 0;
    pthread_mutex_lock(&tree->lock);
    update_node(tree, tree->root);
    hash = get_node_hash(tree, tree->root, key+1, count);
    pthread_mutex_unlock(&tree->lock);
    return hash;
}

char* ht_list(HTree* tree, const char* dir, const char* prefix)
{
    if (!tree || !dir || strlen(dir) > 8) return NULL;
    if (prefix != NULL && strlen(prefix) == 0) prefix = NULL;

    pthread_mutex_lock(&tree->lock);
    char* r = list_dir(tree, tree->root, dir, prefix);
    pthread_mutex_unlock(&tree->lock);

    return r;
}

void ht_visit(HTree *tree, fun_visitor visitor, void *param)
{
    pthread_mutex_lock(&tree->lock);
    visit_node(tree, tree->root, visitor, param);
    pthread_mutex_unlock(&tree->lock);
}<|MERGE_RESOLUTION|>--- conflicted
+++ resolved
@@ -280,16 +280,9 @@
     {
         Data *data = get_data(child+i);
         Item *it = data->head;
-<<<<<<< HEAD
-        int count = (child+i)->count;
-        for (j=0; j < count; j++)
-        {
-            if (it->ver > 0)
-            {
-=======
-        for (j=0; j < data->count; j++){
+        for (j=0; j < data->count; j++)
+        {
             if (it->ver > 0) {
->>>>>>> 370bc3e6
                 add_item(tree, node, it, key_hash(tree, it), false);
             } // drop deleted items, ver < 0
             it = (Item*)((char*)it + it->length);
